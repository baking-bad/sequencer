[workspace]
resolver = "2"

members = [
    "crates/config",
    "crates/crypto",
    "crates/executor",
    "crates/exporter",
    "crates/macros",
    "crates/network",
    "crates/node",
    "crates/primary",
    "crates/storage",
    "crates/test-utils",
    "crates/typed-store",
    "crates/types",
    "crates/utils",
    "crates/worker",
    "crates/pre-block",
    
    "executor",
    "launcher",
    "playground",
<<<<<<< HEAD
    "kernel",
    "sequencer",
=======
    "simple-listener",
    "simple-spammer",
>>>>>>> 17641945
]

[workspace.package]
version = "0.1.0"

[profile.release]
# debug = 1 means line charts only, which is minimum needed for good stack traces
debug = 1
# Write debug info into a separate file.
split-debuginfo = 'packed'
# Without stripping, sui binary size would be > 1GB.
strip = 'debuginfo'
# Exit process with SIGABRT when any thread panics
panic = 'abort'

# Inherits from the release profile above.
[profile.bench]
# For convenience.
strip = 'none'

[profile.simulator]
inherits = "test"
debug = true
debug-assertions = true
overflow-checks = true
# opt-level 1 gives >5x speedup for simulator tests without slowing down build times very much.
opt-level = 1

# Dependencies that should be kept in sync through the whole workspace
[workspace.dependencies]
anyhow = "1.0.71"
arc-swap = { version = "1.5.1", features = ["serde"] }
async-trait = "0.1.61"
axum = { version = "0.6.6", default-features = false, features = [
  "headers",
  "tokio",
  "http1",
  "http2",
  "json",
  "matched-path",
  "original-uri",
  "form",
  "query",
  "ws",
] }
axum-server = { version = "0.5.1", default-features = false, features = [
  "tls-rustls",
] }
backoff = { version = "0.4.0", features = [
  "futures",
  "futures-core",
  "pin-project-lite",
  "tokio",
  "tokio_1",
] }
base64 = "0.21.2"
bcs = "0.1.4"
bincode = "1.3.3"
byteorder = "1.4.3"
bytes = "1.4.0"
cfg-if = "1.0.0"
clap = { version = "4.4", features = ["derive", "wrap_help"] }
crossterm = "0.25.0"
dashmap = "5.4.0"
derive_builder = "0.12.0"
enum_dispatch = "^0.3"
eyre = "0.6.8"
fdlimit = "0.2.1"
futures = "0.3.28"
governor = "0.6.0"
hdrhistogram = "7.5.1"
indexmap = { version = "1.9.2", features = ["serde"] }
itertools = "0.10.5"
lru = "0.10"
match_opt = "0.1.2"
mockall = "0.11.4"
multiaddr = "0.17.0"
once_cell = "1.18.0"
ouroboros = "0.17"
parking_lot = "0.12.1"
pretty_assertions = "1.3.0"
proc-macro2 = "1.0.47"
prometheus = "0.13.3"
proptest = "1.1.0"
proptest-derive = "0.3.0"
prost = "0.12.1"
prost-build = "0.12.1"
protobuf-src = "1.1.0"
quinn-proto = "^0.10.5"
quote = "1.0.23"
rand = "0.8.5"
reqwest = { version = "0.11.20", default_features = false, features = [
  "blocking",
  "json",
  "rustls-tls",
] }
roaring = "0.10.1"
rocksdb = { version = "0.21.0", features = [
  "snappy",
  "lz4",
  "zstd",
  "zlib",
  "multi-threaded-cf",
], default-features = false }
rustversion = "1.0.9"
scopeguard = "1.1"
serde = { version = "1.0.144", features = ["derive", "rc"] }
serde-reflection = "0.3.6"
serde_repr = "0.1"
serde_json = { version = "1.0.95", features = [
  "preserve_order",
  "arbitrary_precision",
] }
serde_test = "1.0.147"
serde_with = { version = "2.1.0", features = ["hex"] }
serde_yaml = "0.8.26"
schemars = { version = "0.8.10", features = ["either"] }
snap = "1.1.0"
syn = { version = "1.0.104", features = ["full", "derive", "extra-traits"] }
tap = "1.0.1"
tempfile = "3.3.0"
thiserror = "1.0.40"
tokio = "1.28.1"
tokio-stream = { version = "0.1.14", features = ["sync", "net"] }
tonic = { version = "0.10", features = ["transport", "tls"] }
tonic-build = { version = "0.10", features = ["prost", "transport"] }
tonic-health = "0.10"
tower = { version = "0.4.12", features = [
  "full",
  "util",
  "timeout",
  "load-shed",
  "limit",
] }
tower-http = { version = "0.3.4", features = [
  "cors",
  "full",
  "trace",
  "set-header",
  "propagate-header",
] }
tracing = "0.1.37"
tracing-appender = "0.2.2"
tracing-subscriber = { version = "0.3.15", default-features = false, features = [
  "std",
  "smallvec",
  "fmt",
  "ansi",
  "time",
  "json",
  "registry",
  "env-filter",
] }
url = "2.3.1"
uuid = { version = "1.1.2", features = ["v4", "fast-rng"] }

# fast crypto dependencies
fastcrypto = { git = "https://github.com/MystenLabs/fastcrypto", rev = "69180dc7275f5f0efb69e11e9d03f6db338d1dd6", features = ["copy_key"] }
fastcrypto-tbls = { git = "https://github.com/MystenLabs/fastcrypto", rev = "69180dc7275f5f0efb69e11e9d03f6db338d1dd6"}

# anemo dependencies
anemo = { git = "https://github.com/mystenlabs/anemo.git", rev = "1169850e6af127397068cd86764c29b1d49dbe35" }
anemo-build = { git = "https://github.com/mystenlabs/anemo.git", rev = "1169850e6af127397068cd86764c29b1d49dbe35" }
anemo-tower = { git = "https://github.com/mystenlabs/anemo.git", rev = "1169850e6af127397068cd86764c29b1d49dbe35" }

# narwal crates
narwhal-config = { path = "crates/config" }
narwhal-crypto = { path = "crates/crypto" }
narwhal-executor = { path = "crates/executor" }
narwhal-exporter = { path = "crates/exporter" }
narwhal-macros = { path = "crates/macros" }
narwhal-network = { path = "crates/network" }
narwhal-node = { path = "crates/node" }
narwhal-primary = { path = "crates/primary" }
narwhal-storage = { path = "crates/storage" }
narwhal-test-utils = { path = "crates/test-utils" }
narwhal-typed-store = { path = "crates/typed-store" }
narwhal-types = { path = "crates/types" }
narwhal-utils = { path = "crates/utils" }
narwhal-worker = { path = "crates/worker" }

# pre-block
pre-block = { path = "crates/pre-block" }<|MERGE_RESOLUTION|>--- conflicted
+++ resolved
@@ -21,13 +21,10 @@
     "executor",
     "launcher",
     "playground",
-<<<<<<< HEAD
     "kernel",
     "sequencer",
-=======
     "simple-listener",
     "simple-spammer",
->>>>>>> 17641945
 ]
 
 [workspace.package]
